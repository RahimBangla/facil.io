---
title: facil.io - core API and extensions
sidebar: 0.7.x/_sidebar.md
---
# {{{ title }}}

facil.io's [core library](fio) (the `fio.h` and `fio.c` files) is a stand alone two-file library, which can be easily used in different projects.

However, there are many tasks that are common to applications that need an evented networking library such as facil.io.

These bundled extensions to the core library provide common functionality. They aren't required and can be safely deleted without effecting the core library.

The following extensions come bundled along with facio.io:

<<<<<<< HEAD
* The [`TLS`](fio_tls) extension adds seamless SSL/TLS support to the network layer (requires 3rd party libraries).
=======
* The [TLS (`fio_tls`)](fio_tls) extension for adding SSL/TLS support (requires 3rd party libraries).
>>>>>>> 71eeb028

* The [CLI (`fio_cli`)](fio_cli) extension for handling command line arguments.

* The [`FIOBJ`](fiobj) extension - this extension defines dynamic soft types and JSON helpers, making it easier to handle network bound information which often contains mixed types.

* The [`http`](http) extension - this compound module is everything HTTP and it requires the FIOBJ extension.

* The [`websockets`](websockets) extension - this is part of the HTTP module and extends it to support Websocket connections.

* The [`redis`](redis) extension adds Redis connectivity to the core pub/sub service, making horizontal scaling a breeze.<|MERGE_RESOLUTION|>--- conflicted
+++ resolved
@@ -12,11 +12,7 @@
 
 The following extensions come bundled along with facio.io:
 
-<<<<<<< HEAD
-* The [`TLS`](fio_tls) extension adds seamless SSL/TLS support to the network layer (requires 3rd party libraries).
-=======
 * The [TLS (`fio_tls`)](fio_tls) extension for adding SSL/TLS support (requires 3rd party libraries).
->>>>>>> 71eeb028
 
 * The [CLI (`fio_cli`)](fio_cli) extension for handling command line arguments.
 

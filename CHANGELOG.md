# Change Log

<<<<<<< HEAD
### v.0.8.0.beta1

Major API changes.

**Overview**:

- Core types and common helpers have been re-written and moved to a separate, stand alone, header-library: `fio-stl.h`

   This updates the core type API in an attempt to create a more unified and intuitive API. for both core types and dynamic types (FIOBJ).

   Hash Maps and Arrays are now limited to a theoretical capacity of 1^31 elements, improving memory usage for most common use-cases.

   This increases facil.io's core IO library to a 3 file library (from a 2 file library), however, the `fio-stl.h` library can be used as a powerful single-file macro based library.

- FIOBJ was re-written from the ground up, unifying the API used for core types and for the FIOBJ library.

    This updates make FIOBJ types dynamically extendible, allowing new types to be added, removed or altered during both compilation and runtime stages.

    This update simplifies some behavior (some FIOBJ algorithms are now recursive), making FIOBJ nesting slightly more dangerous (could explode the stack). Nesting limits should be enforced.

    Also, this update **should** improve type recognition performance for primitive types (`true`, `false`, `null`, numbers, floats, Arrays, Strings and Hash Maps), increasing pointer tagging usage (at the expense of the number range that optimizes away memory allocation).
=======
### v. 0.7.2

**Fix**: (`http1`) fixes a race-condition between the `on_ready` and `on_data` events, that could result in the `on_data` event being called twice instead of once (only possible with some clients). On multi-threaded workers, this could result in the CPU spinning while the task lock remains busy. Credit to Néstor Coppi (@Shelvak) for exposing the issue and providing an example application with detailed reports. Issue #75.
>>>>>>> fe7574d7

### v. 0.7.1

**Security**: a heap-overflow vulnerability was fixed in the WebSocket parser, which could have been triggered by a maliciously crafted message-header. Credit to Dane (4cad@silvertoque) for exposing this issue and providing a Python script demonstrating the attack. 

### v. 0.7.0

Stable API release. Future API updates will be wait for the 0.8.x release.

**Fix**: (`fio`, `fiobj`) fixed some `gcc` and `clang` compatibility issues and warnings.

**Fix**: (`http`) fixed HTTP date format to force the day of the month to use two digits. Credit to @ianks (Ian Ker-Seymer) for exposing this issue (iodine#64).

**Compatibility**: (`http`) updated time-zone compile-time tests with a safer fall-back.

### v. 0.7.0.beta8

**Security**: (`fio`) Slowloris mitigation is now part of the core library, where `FIO_SLOWLORIS_LIMIT` pending calls to `write` (currently 1,024 backlogged calls) will flag the connection as an attacker and either close the connection or ignore it. This protocol independent approach improves security.

**Security**: (`http`) HTTP/1.1 client throttling - new requests will not be consumed until pending responses were sent. Since HTTP/1.1 is a response-request protocol, this protocol specific approach should protect the HTTP application against slow clients.

**Fix**: (`fio`) fixed fallback implementation for `fio_atomic_xchange` when missing atomic primitives in compiler (older compilers). Credit to @Low-power for identifying and fixing the issue (PR #55).

**Fix**: (`fio`) fixed a possible unreleased lock when a memory allocation failed (no memory in the system). Credit to @Low-power for identifying and fixing the issue (PR #54).

**Fix**: (`fio`) fixed the `fio_sock_sendfile_from_fd` fall-back for a missing `sendfile`. Credit to @Low-power for identifying and fixing the typo (PR #49).

**Fix**: (`fio`) fixed `fio_pending` not decrementing packet count before reaching zero.

**Fix**: (`fio`) fixed logging message for overflowing log messages. Credit to @weskerfoot (Wesley Kerfoot) and @adam12 (Adam Daniels) for exposing the issue (issue iodine/#56).

**Fix**: (`fio`, `fio_risky_hash`) Florian Weber (@Florianjw) [exposed a byte ordering error (last 7 byte reading order) and took time challenge the algorithm](https://www.reddit.com/r/crypto/comments/9kk5gl/break_my_ciphercollectionpost/eekxw2f/?context=3). The exposed errors were fixed and the exposed a possible attack on RiskyHash using a variation on a Meet-In-The-Middle attack, written by Hening Makholm (@hmakholm). This prompted an update and fixes to the function.

**Fix**: (`fio`) fixed `fio_str_resize` where data might be lost if data was written beyond the current size and the requested size is larger then the String's capacity (i.e., when `fio_str_resize` is (mis)used as an alternative to `fio_str_capa_assert`).

**Fix**: (`json` / `redis`) fixed JSON formatting error caused by buffer reallocation when multiple (more then 48) escape sequences were detected. This issue also effected the Redis command callback handler (which was using JSON for IPC).

**Fix**: (`redis`) fixed a potential double `free` call.

**Fix**: (`redis`) fixed a recursive endless loop when converting nested Hash Tables to Redis objects (which normally wouldn't happen anyway, since they would be processed as JSON).

**Fix**: (`redis`) fixed Redis reconnection. Address and port data was mistakingly written at the wrong address, causing it to be overwritten by incoming (non-pub/sub) data.

**Fix**: (`redis`) fixed a race condition in the Redis reconnection logic which might have caused more then a single pub/sub connection to be established and the first pending command to be sent again.

**Fix**: (`fio`) fix capacity maximization log to accommodate issues where `getrlimit` would return a `rlim_max` that's too high for `rlim_cur` (macOS).

**Fix**: (`fio`) fix uninitialized `kqueue` message in `fio_poll_remove_fd`.

**Fix**: (`http`) possible fix for `http_connect`, where `host` header length might have been left uninitialized, resulting in possible errors.

**Fix**: (`fio`) fixed logging error message for long error messages.

**Update**: (`fio` / `makefile`) improved detection for polling system call, `sendfile`, etc'.

**Update**: (`fio`) improved signal handling. Signal handling now propagates to pre-existing signal handlers. In addition, the `fio_signal_handler_reset` function was made public, allowing facil.io signal handlers to be removed immediately following startup (using `fio_state_callback_add` with `FIO_CALL_PRE_START` to call `fio_signal_handler_reset`).

**Update**: (`fio`) improved pub/sub memory usage to minimize message copying in cluster mode (same memory is used for IPC and local-process message publishing).

**Update**: (`fio`) updated the non-cryptographic PRG algorithm for performance and speed. Now the `fio_rand` functions are modeled after the `xoroshiro128+` algorithm, with an automated re-seeding counter based on RiskyHash. This should improve performance for non cryptographic random requirements.

**Compatibility**: (`fio`) mitigate undefined MAP_ANONYMOUS on MacOS <= 10.10. Credit to @xicreative (Evan Pavlica) for iodine/PR#61.

**Compatibility**: (`fio`) various Solaris OS compatibility patches, courtesy of @Low-power (PR #52, #53).

### v. 0.7.0.beta7

**BREAK**: (`fio_tls`) breaking API changes to the SSL/TLS API... I know, I'm sorry, especially since there's a small and misleading change in argument ordering for `fio_tls_cert_add` and `fio_tls_new`... but if we don't fix the API now, before the 0.7.0 release, bad design might ruin our Wednesday meditation for all eternity.

**BREAK**: (`http`) breaking API changes to `http_connect` were required in order to support Unix Socket connections in client mode.

**Deprecation**: (`http`) deprecating the `http_url_parse` in favor of `fio_url_parse` (moved the function to the core library and rewrote it in part).

**Security**: facil.io hash maps now limit the number of full-collisions allowed in a hash map. This mitigates the effects of hash flooding attacks. As a side effect, hash maps that are under attack might return false results for collision objects.

**Fix**: (`websocket`) fixed an issue with the WebSocket parser where network byte order for long message lengths wasn't always respected and integer bit size was wrong for larger payloads. Credit to Marouane Elmidaoui (@moxgeek) for exposing the issue.

**Fix**: (`http`) fixed `udata` in WebSocket client callback for failed WebSocket client connections.

**Fix**: (`fio`) logging message when listening to a Unix Socket.

**Fix**: (`fio`) numerous minor design fixes, such as Big-Endian string memory access, allowing `fio.h` to be used as a header only library (requires `FIO_FORCE_MALLOC`) and other adjustments.

**Fix**: (`fio`) fixed unaligned memory access in SipHash implementation and added secret randomization for each application restart.

**Fix**: (`redis`) fixed an issue where destroying the Redis engine and exiting pre-maturely, before running facio.io (`fio_start`), will cause a segmentation fault during cleanup.

**Update**: (`fio`) added Risky Hash, for fast hashing of safe data. This is a fast hashing function (about twice as fast as the default SipHash1-3 secure function) that wasn't tested for security. For this reason it should be limited to internal / safe data, such as CLI argument names.

### v. 0.7.0.beta6

**BREAK**: (`fio_tls`) breaking API changes to the SSL/TLS API, adding support for password protected private key files. *Note*: The TLS API is still fragile and should only be considered stable once version 0.7.0 is released with SSL/TLS support.

**Security** / **Fix**: (`http`) fixed an issue with the HTTP/1.1 parser, where maliciously crafted white-space data could cause a segmentation fault, resulting in a potential DoS.

**Fix**: (`fio`) fixed an issue exposed by implementing the TLS layer, where the highet `fd` for a connection that wasn't assigned a `protocol_s` object immediately after the connection was opened, might avoid timeout review or avoid cleanup during shutdown (which will be marked as a memory leak).

**Update**: (`fio_tls`) added experimental support for OpenSSL. This was only partially tested and should be considered experimental.

**Update**: (`fio`) added, the `fio_rw_hook_replace_unsafe` to allow r/w hook switching from within a r/w hook callback.

**Update**: (`fio_cli`) a common user-error is a a missing `fio_cli_end`, resulting in a memory leak notification. Now facil.io protects against this common error by automatically calling  `fio_cli_end` during the exit stage, if `fio_cli_start` was called.

### v. 0.7.0.beta5

**Fix**: (`fio_cli`) fixed an issue introduced in version 0.7.0.beta4, where `fio_cli_get_i` would dereference NULL if the value wasn't set. Now `fio_cli_get_i` returns zero (0) for missing values, as expected. Note: this related to the new hex and binary base support in command line numerals.

### v. 0.7.0.beta4

**BREAK**: (`fio_cli`) breaking API changes make this extension easier than ever to use... *I do apologize for this, but part of the reason 0.7.0 is still in beta is to test the API itself for ease of use and readability*.

**Fix**: (`fio`) fixed a minor memory leak in cluster mode, caused by the root process not freeing the hash map used for child process subscription monitoring.

**Fix**: (`fio`) fixed superfluous and potentially erroneous pub/sub engine callback calls to `unsubscribe`, caused by (mistakingly) reporting filter channel closure.

**Fix**: (`mustache`, `FIOBJ`) added support for dot notation in mustache templates.

**Fix**: (`http/1.1`) avoid processing further requests if the connection was closed.

**Fix**: (`fio_test`) fixed some memory leaks in the testing functions.

**Update**: (`fio_cli`) stylize and beautify `FIO_CLI_PRINT_HEADER` lines.

**Update**: (`fio`) updated the automatic concurrency calculations to leave resources for the system when a negative value is provided (was only available for worker count calculations, now available for thread count as well).

### v. 0.7.0.beta3

**Fix**: (`fio`) fixed superfluous `ping` events that might occur after a `fio_write` (but before the scheduled write actually occurred).

**Fix**: (`mustache`) updated the mustache parser to fix an issue with template loading path names. The partial template path resolution logic was re-written, fixed and improved (I hope). This also adds support for text in mustache lambda, though not applicable when used with FIOBJ.

**Fix**: (`fio`) prevent Read/Write Hooks from delaying `fio_force_close` when an error occures while polling a connection.

**Fix**: (`fio`) deletes Unix sockets once done listening. Fixes an issue where the files would remain intact.

**Fix**: (`fio`) replaced `fio_malloc` existing memory allocation / free-list implementation. This also fixes an issue with large memory pools being retained on multi-core systems with many reported CPU cores.

**Fix**: (`fio`) the `FIO_FORCE_MALLOC` flag was fixed to accommodate for the fact that fio_malloc returns zeroed data (all bytes are set to zero) vs. the system's `malloc` which might return junk data.

**Fix**: (`http`) fixes a possible memory leak in `http_mimetype_register`, where clearing the registry wouldn't free the FIOBJ Strings.

**Update**: (`cli`) updated handling of empty strings in CLI values by ignoring the argument rather than printing an error or experiencing an undefined value.

**Optimization**: (`fio`) pub/sub channel names appear to be (often) objects with a long life-span. Hence, these objects now use `malloc` (instead of `fio_malloc`). Also, temporary allocations in `fio_subscribe` were removed.

**Optimization**: (`fio`) pub/sub meta-data information and callbacks now use an Array (instead of link lists and a hash map). This should improve cache locality when setting and retrieving pub/sub meta-data.

**Optimization**: (`fio`) added an urgent task queue for outbound IO, possibly improving protection against non-evented / blocking user code.

**Optimization**: (`http`) WebSocket broadcasting optimizations are now automated.

### v. 0.7.0.beta2

**Breaking Changes**!

A lot of the code was re-written and re-organized, minimizing the name space used by the core library and consolidating the core library into a two file library (`fio.h` and `fio.c`).

This translated directly to **breaking the API and ABI and bumping the version number**.

This should make the library easier to copy and use as well as minimize possible name collisions (at the price of maintaining a couple of monolithic files as the core library).

**These are the main changes**:

* Extracted the FIOBJ library from the core library, making it an add-on that could used by the extensions (such as the HTTP extension) rather than a core requirement.

* Condensed the core library and it's namespace to two files (`fio.h` and `fio.c`) - replaced all `facil_` function names with `fio_` to accommodate the new namespace.

    ...why?

    It's a choice to sacrifice ease of maintainability in favor of ease of use.

    Although two files are more difficult to maintain than 10 files (assuming it's the same amount of code)... it seems that two files are easier for other developers to copy and paste into their projects.

* Added poll support to allow for performance testing and CYGWIN compatibility. The system epoll/kqueue calls should perform better for higher loads, but now you can see for yourself.

* Timers are now in user space, allowing for more timers and less kernel dependencies.

* The `on_idle` and `on_finish` settings in `facil_run` (now `fio_start`) were removed, replaced by the more flexible `fio_state_callback_add` approach.

* The `fio_listen` and `http_listen` functions now return the listening socket's `uuid` (much like `fio_connect` and `http_connect` did).

* The Protocol's `on_shutdown` callback is now expected to return a `uint8_t`, hinting at a requested timeout before the socket is forcefully closed. A return value of 0 will indicate immediate socket closure with an 8 second timeout for outgoing buffer flushing.

* The cluster messaging system and the Pub/Sub system were both refactored, **the API changed** and the FIOBJ dependency was removed. This change cascades to effect all the Pub/Sub system elements.

* The Pub/Sub system's `use_pattern` was replaced with the optional callback argument `match` (a function pointer), allowing for custom pattern matching approaches (such as implementing NATs and RabbitMQ pattern matching). The previous glob matching approach (Redis compatible) is available using the provided `FIO_MATCH_GLOB` function pointer.

* The WebSocket upgrade (`http_upgrade2ws`) now matches the SSE upgrade function (starts with the handle `http_s *` and named arguments come later).

* The CLI API and implementation was completely rewritten. The new code is slightly more "monolithic" (one long function does most of the work), but should waste less memory with a simpler API (also got rid of some persistent data).

* The Read/Write socket hooks were redesigned.

* An SSL/TLS API stub was designed for SSL/TLS library abstraction (not implemented yet). This API is experimental and might change as I author the first SSL/TLS library wrappers (roadmap includes OpenSSL and BearSSL).

**Update**: (`fio_mem` => `fio.h`) updated the allocator defaults to lower the price of a longer life allocation. Reminder: the allocator was designed for short/medium allocation life-spans _or_ large allocations (as they directly map to `mmap`). Now 16Kb will be considered a larger allocation and the price of holding on to memory is lower (less fragmentation).

**Fix**: (`fio`) fixed a typo in the shutdown output. Credit to @bjeanes (Bo Jeanes) for the Iodine#39 PR.

**Feature**: (`FIOBJ`) added [mustache template support](http://mustache.github.io).

**Logo**: Logo created by @area55git ([Area55](https://github.com/area55git))

**Documentation**: A new website!

### v. 0.6.4

**Fix**: (`sock`) fixed an issue where calls to `sock_write` could potentially add data to the outgoing queue even after `sock_close` in cases where the outgoing queue isn't empty.

**Fix**: (`facil.io`) fixed a race condition between pre-scheduled tasks (`defer` calls) and the worker process initialization. The race condition might have resulted in some pre-scheduled tasks not running on all the workers.

**Fix**: (`http`) fixed an issue with the HTTP request logging, where the peer address wasn't shown.

**Fix**: (`websocket`) made sure that `on_ready` is never called before `on_open` returns.

**Fix**: (`fio_mem`, `facil`, `http`) fixed compatibility issues with Alpine Linux distro and older OS X versions (< 10.12).

**Fix**: (`http`) fixed the `http_date2rfc2109` method where a space wasn't written to the buffer after the month name (resulting in a junk byte).

**Fix**: (`pubsub`) made sure that newly registered engines get the full list of existing subscriptions (no need to call `pubsub_engine_resubscribe`).

**Fix**: (`facil`) possible fix for protocol attachment with `NULL` protocol.


### v. 0.7.0.beta1

**(yanked)**

### v. 0.6.3

**Fix**: (`fio_hashmap` / `fiobj_hash`) fixed a possible issue that could occur when compacting a severely fragmented Hash (where the length of the new storage requirements is shorter than the fragmented ordered array of data).

**Fix**: (`http` / `websocket`) fixed an issue where the WebSocket's `on_close` callback wouldn't be called if certain errors prevented the upgrade. Now the `on_close` callback is always called.

**Fix**: (`http`) fixed an issue where the Content-Type header might be missing when sending unrecognized files. Now an additional best attempt to detect the content type (this time using the URL instead of the file name) will be performed. If no content type is detected, the default RFC content type will be attached (`application/octet-stream`).

**Fix**: (`http1_parser`) fixed a possible unaligned memory access concern.

**Fix**: (`FIOBJ`) fixed compiler compatibility concerns with the `fiobj_num_new` logic, removing some possibly undefined behavior.

**Fix**: (`facil`) a missing `on_data` protocol callback (missing during `facil_attach`) will now call `facil_quite`, preventing the event from firing endlessly.

**Update**: (`http`) the `on_upgrade` callback now supports SSE connections with `sse` protocol identifier and the `http_upgrade2sse` function.

**Update**: (`sock`) initial support for TCP Fast Open (TFO) when listening for connections.

### v. 0.6.2

This version fixes a number of issues, including a serious issue that prevented sockets from fully flushing their buffer.

This version also improved the shutdown and hot restart logic and fixes numerous issues with cluster mode an pub/sub services.

It's recommended that all 0.6.0.beta, 0.6.0 and 0.6.1 upgrade to this version.

**Security**: (`http1`) added a hard-coded limit on the number of headers allowed per request (regardless of size). `HTTP_MAX_HEADER_COUNT` defaults to 128, which should be enough by all accounts.

**Fix**: (`pubsub`, `facil`, `redis-engine`) fixed numerous cluster and Pub/Sub issues, including support for new `on_startup` callback for `pubsub_engine_s` objects (to make handling `fork`s that much easier. This fixes a memory leak, a reference counting error that freed memory prematurely, message parsing errors on fragmented messages, an obsolete ping formatting error, and more.

**Fix**: (`sock`, `facil`) fixed an issue where socket buffers wouldn't be completely cleared (the `on_ready` event wouldn't be properly re-armed). This was discovered as a serious issue and upgrading to 0.6.2 is recommended.

**Fix**: (`http`) fixed an HTTP status string output error, where status codes above 410 would degrade to status 500 (internal error) instead of printing the correct status string to the response.

**Fix**: (`websockets`) fixed a missing "close" packet signal that should have been sent immediately after the user's `on_shutdown` callback.

**Fix**: (`FIOBJ`) fixed the `fiobj_str_tmp` function to add thread safety (temp string should be stored in the thread's local storage, not globally accessible).

**Fix**: (`redis`) fixed a race condition in the Redis engine that could prevent publishing connections from being established in worker processes.

**Fix**: (`facil`) fixed an issue where `facil_attach` wouldn't call the `on_close` callback if the failure was due to the file descriptor being equal to -1.

**Fix**: (`facil`) fixed a signaling issue where a `SIGUSR1` sent to a worker process might inadvertently shutdown the server instead or wind down the specific worker and re-spawn a new one.

**Fix**: (`facil`) fixed a signal handling logic to make it async-safe, protecting it against possible deadlocks or cluster stream corruption.

**Update/Fix**: (`facil`) the `on_data` event will no longer be fired for sockets that were flagged to be closed using `sock_close`.

**Update**: (`FIOBJ`) updated the `fiobj_str_readfile` to allow for a negative `stat_at` position (calculated from the end of file of the file backwards).

**Update**: (`facil`) strengthened the `on_shutdown` callback lock to prevent the `on_shutdown` callback from being called while the `on_data` callback (or other connection tasks) is running.

**Update**: (`facil`) shutdown logic provides more time for socket buffers to flush (only when required).

### v. 0.6.1

**Fix**: (`pubsub`) fixed a possible issue where a channel name might be freed before it's callback is handled. This was overlooked during the Hash caching logic update that prevented key hashing when the last item of the ordered Hash is removed.

**Fix**: (`pubsub`) pubsub will now compact the memory used for client and channel data if the storage becomes excessively fragmented.

**Fix**: (`hashmap`) fixed a possible memory reading issue that could occur when a Hash contains only one object and that object is removed (causing a memory read into the location just before the Hash map's address).

**Fix**: (`defer`) defer now prefers the statically allocated buffer over the dynamically allocated buffer when all tasks have completed, preventing the last allocated buffer from leaking during the shutdown stage.

**Fix**: (`websocket`) subscriptions created during the on_close callback (besides indicating that the API was being abused) are now properly removed.

### v. 0.6.0

Version 0.6.0 is a major release, changing much of the extension API (HTTP, pub/sub, CLI) and some of the core API (i.e., moving the evio polling from level-triggered to one-shot polling, a rewrite to the facil.io dynamic object types FIOBJ, and more).

The following updates are included in this release (in addition to the beta updates):

**Fix**: (`pubsub`) Fixed an issue where deferred pub/sub messages would have `udata2` set to `udata1` instead of the actual correct value.

**Fix**: (`facil`) Fixed the `facil_is_running()` function, which could crash if facil.io wasn't initialized before the function was called.

**Fix**: (`facil`) Fix CPU limit detection. Negative values are now meaningful (fraction of CPU cores, so -2 == cores/2). Zero values are replaced by facil.io.

**Update**: (`facil`) Hot restart is now available for cluster mode. By sending the `SIGUSR1` signal to the program, facil.io will shutdown any worker processes and re-spawn new workers, allowing for a hot restart feature. Disable using `FACIL_DISABLE_HOT_RESTART`

**Update**: (`facil`) Dedicated system mode can be toggled by setting the `FIO_DEDICATED_SYSTEM` macro during compile time. When `FIO_DEDICATED_SYSTEM` is set, facil.io will assume all the CPU cores are available and it will activate threads sooner. When `FIO_DEDICATED_SYSTEM` is defined as 0, facil.io will limit thread to protect against slow user code (rather than attempt concurrent IO).

**Update**: (`fio_mem`) replaced the double linked list logic with a single linked list to make the library more independent as well as reduce some operations.

As well as some refactoring and minor adjustments.

### v. 0.6.0.beta.8

**Fix**: (`defer`) the `defer_free_thread` symbol is now correctly marked as weak, allowing the function to be overridden.

**Fix**: (`http`) fixes an issue where cookies without an explicit age would be marked for immediate deletion (instead of the expected "session" lifetime).

**Fix**: (`http`) fixes a potential issue where a missing or corrupt `accept-encoding` header could cause a segmentation fault.

**Fix**: (`http`) fixes an issue where a cookie encoding errors would reported repeatedly.

**Fix**: (`fio_hash`) fixes an issue where resubmitting a removed object wouldn't increase the object count.

**Fix**: (`fiobj`) fixes an issue where testing the type of specific FIOBJ_T_NUMBER objects using `FIOBJ_TYPE_IS` would return a false positive for the types FIOBJ_T_HASH or FIOBJ_T_STRING.

**Update**: Added an experimental custom memory allocator (`fio_mem.h`) optimized for small concurrent short-lived allocations (anything over 16Kb and reallocations start to take a toll). It can replace the system's `malloc` function family when `FIO_OVERRIDE_MALLOC` is defined. To use `tcmalloc` or `jemalloc`, define `FIO_FORCE_MALLOC` to prevent `fio_mem` from compiling.

**Update**: (`http`) added cookie parsing.

**Update**: minor optimizations, `fio_malloc` incorporation and documentation updates.

### v. 0.6.0.beta.7

**Fix**: (`websockets`) fixed an issue with client pinging would break the protocol in a way that would result in either loss of data or disconnections.

**Fix**: (`websockets`) removed the debugging ping (3 seconds interval ping) from the Websocket client. Pings can be sent manually or by setting the connection's timeout using `facil_set_timeout`.

**Fix**: (`websockets`) made sure the client mask is never zero by setting a few non-random bits.

**Fix**: (`redis`) fixed an issue where the command queue (for busy pipelined Redis commands and for reconnection) would send the last message repeatedly instead of sending the messages in the queue.

**Fix**: (`facil`) Fixed a possible memory leak related to `facil_connect` and failed connections to localhost. Improved process exit cleanup.

**Fix**: (`pubsub`) improved process exit cleanup.

**Fix**: (`fio_cli`) fixed text coloring on terminal output.

**Fix**: (`fio_hash`) fixed looping logic to remove the need for the "data-end" marker optimizing allocations in a very small way.

**Update**: (`websockets`) added a client example using the terminal IO for Websocket text communication.

### v. 0.6.0.beta.6

This beta release is a performance oriented release and includes mostly performance related changes.

This release updates some default values to make them more reasonable for common use cases and to help minimize memory consumption.

These values, such as the `LIB_SOCK_MAX_CAPACITY`, `FIO_HASH_INITIAL_CAPACITY` and the `FIOBJ_ARRAY_DEFAULT_CAPA` values, can be updated during compile time.

Some of these default values can be bypassed during runtime by using specific function calls (such as `fio_hash_new2`).

Other notable performance changes include the short string hash cashing (shortening the FIOBJ short-string capacity in exchange for reducing `fio_siphash` calls).

These are lessons learned from the TechEmpower benchmarks... although they will not be reflected in the Round 15 results.

### v. 0.6.0.beta.5

Released fixes for issues related to the [TechEmpower Framework Benchmarks](https://github.com/TechEmpower/FrameworkBenchmarks) 80 core startup.

**Fix**: fixed error handling during cluster mode startup, making sure facil.io fails to start.

**Update**: capped maximum core detection value to 120 cores. Any value larger than 120 will raise a warning and the cap (120) will be used.

### v. 0.6.0.beta.4

Released after stress testing and memory leakage testing.

### v. 0.6.0.beta.3

**Breaking Change**: (`websockets`) the websocket `on_close` callback signature had changed to allow it to be called on connection/upgrade failures as well (easier `udata` cleanup).

**Fix** (`facil`): fixes an issue introduced in the beta.2 version, where deferred events that where scheduled before a call to `facil_run` would only be called for the parent process. Now these events would perform as intended (once in the root process and once in each worker process).

**Fix** (`facil`): updates the logical assumption about open connections, to make sure any open connections are closed when re-spawning a child worker. This shift the connection assumption from unsafe (forked connections should be closed by extensions) to safe (reconnection should be handled by extension). This change should effect internal extensions only, since active connections aren't handled by the root process in clustered mode.

**Change** (`websocket`): the protocol is now more forgiving in cases where clients don't mask empty messages.

**Feature** (`websockets`): A simple and easy Websocket client using `websocket_connect` as well as support for more complex clients (with authentication logic etc') using a combination of the `http_connect` and `http_upgrade2ws` functions.

**Minor**: some changes to the inner HTTP logic, fixed some error messages, and other minor updates.

### v. 0.6.0.beta.2

Version 0.6.0 is a major release, changing much of the extension API (HTTP, pub/sub, CLI) and some of the core API (i.e., moving the `evio` polling to One-Shot polling).

In this beta 2 release:

**Fix** (`facil`): fixes an issue that could occur when forking a large number of processes, where cluster connection locks would remain locked, causing the cluster connections to spin the CPU and prevent shutdown.

**Fix** (`redis`, `pubsub`, `evio`): fixes for the internal Redis engine. There was a connection re-establishing error related to updates in the new `evio` event logic.

**Update**: (`http`) Added experimental query parsing helpers that perform nested parameter name resolution (i.e. `named_hash[named_array][]=value`). Logic might change as performance considerations apply. I'd love to read your feedback on this feature.

**Update**: (`facil`) Simplified the child worker sentinel observation logic, to use threads instead of IPC.

### v. 0.6.0.beta

Version 0.6.0 is a major release, changing much of the extension API (HTTP, pub/sub, CLI) and some of the core API (i.e., moving the `evio` polling to One-Shot polling).

In this beta 1 release:

**Fix** (`http`): fixed an issue where receiving the same header name more than once would fail to convert the header value into an array of values.

**Minor fixes**: more error handling, more tests, fixed `fiobj_iseq` to test hash keys as well as objects. The `fio_hashmap.h` key caching for removed objects is cleared when hash is empty (i.e, if it's empty, it's really empty).

**Performance** minor improvements. For example, Header Hash Maps are now cleared and reused by HTTP/1.1 during keep-alive (instead of deallocated and reallocated).

### v. 0.6.0.dev

This is a major release, changing much of the extension API (HTTP, pub/sub, CLI) and some of the core API (i.e., moving the `evio` polling to One-Shot polling).

Migration isn't difficult, but is not transparent either.

**Fix** (backported): (`websocket_parser`) The websocket parser had a memory offset and alignment handling issue in it's unmasking (XOR) logic and the new memory alignment protection code. The issue would impact the parser in rare occasions when multiple messages where pipelined in the internal buffer and their length produced an odd alignment (the issue would occur with very fast clients, or a very stressed server).

**Note About Fixes**:

-  I simply rewrote much of the code to know if the issues I fixed were present in the 0.5.x version or not.

   I believe some things work better. Some of the locking concerns will have less contention and I think I fixed some issues in the `fiobj` core types as well as the `http` extension.

   However, experience tells me a new major release (0.6.0) is always more fragile than a patch release. I did my best to test the new code, but experience tells me my tests are often as buggy as the code they test.

   Anyway, I'm releasing 0.6.0 knowing it works better than the 0.5.8 version, but also knowing it wasn't battle tested just yet.

**Changes!**: (`fiobj` / facil.io objects):

- Major API changes.

    The facil.io dynamic type library moved closer to facil.io's core, integrating itself into the HTTP request/response handling, the Pub/Sub engine, the Websocket internal buffer and practically every aspect of the library.

    This required some simplification of the `fiobj` and making sure future changes would require less of a migration process.

- The Symbol and Couplet types were removed, along with nesting protection support (which nobody seemed to use anyway).

- We're back to static typing with `enum`, using macros and inline functions for type identification (better performance at the expense of making extendability somewhat harder).

- Hashes are now 100% collision resistant and have improved memory locality, at the expense of using more memory and performing calling `memcmp` (this can be avoided when seeking / removing / deleting items, but not when overwriting items).

**Changes!**: (`http`):

- The HTTP API and engine was completely re-written (except the HTTP/1.1 parser), both to support future client mode (including chunked encoding for trailing headers) and to make routing and request parsing easier.

- The updates to the HTTP API might result in decreased performance during the HTTP request reading due to the need to allocate resources and possibly copy some of the data into dynamic storage... For example, header Hash Tables replaced header Arrays, improving lookup times and increasing creation time. 

- The HTTP parser now breaks down long URI schemes into a short URI + `host` header (which might become an array if it's included anyway).

**Changes!**: (`websocket`):

- The Websocket API includes numerous breaking changes, not least is the pub/sub API rewrite that now leverages `FIOBJ` Strings / Symbols.

- `websocket_write_each` was deprecated (favoring a pub/sub only design).

**Changes!**: (`pubsub`):

- The `pubsub` API was redesigned after re-evaluating the function of a pub/sub engine and in order to take advantage of the `FIOBJ` type system.

- Channel names now use a hash map with collision protection (using `memcmp` to compare channel names). The means that the 4 but trie is no longer in use and will be deprecated.

**Changes!**: (`redis`):

- The `redis_engine` was rewritten, along with the RESP parser, to reflect the changes in the new `pubsub` service and to remove obsolete code.

**Changes!**: (`facil`):

- Slight API changes:

    - `facil_last_tick` now returns `struct timespec` instead of `time_t`, allowing for more accurate time stamping.

    - `facil_cluster_send` and `facil_cluster_set_handler` were redesigned to reflect the new cluster engine (now using Unix Sockets instead of pipes).

- Internal updates to accommodate changes to other libraries.

- Cluster mode now behaves as sentinel, re-spawning any crashed worker processes (except in DEBUG mode).

**Changes!**: (`evio`):

- the evented IO library was redesigned for **one-shot** notifications, requiring a call to `evio_add` or `evio_set_timer` in order to receive future notifications.


    This was a significant change in behavior and the changes to the API (causing backwards incompatibility) were intentional.

- the code was refactored to separate system specific logic into different files. making it easier to support more systems in the future.

**Changes!**: (`sock`):

- the socket library now supports automatic Unix detection (set `port` to NULL and provide a valid Unix socket path in the `address` field).

- the socket library's Read/Write hooks API was revised, separating the function pointers from the user data. At server loads over 25%, this decreases the memory footprint.

- the socket library's packet buffer API was deprecated and all `sock_write2(...)` operations take ownership of the memory/file (enforce `move`).

- The internal engine was updated, removing pre-allocated packet buffers altogether and enabling packet header allocation using `malloc`, which introduces a significant changes to the internal behavior, possibly effecting embedded systems.

**Changes!**: (`defer`):

- Removed forking from the defer library, moving the `fork` logic into the main `facil` source code.

- Defer thread pools and now include two weak functions that allow for customized thread scheduling (wakeup/wait). These are overwritten by facil.io (in `facil.c`).

    By default, defer will use `nanosleep`.

**Refactoring**: (`fiobj`) moved the underlying Dynamic Array and Hash Table logic into single file libraries that support `void *` pointers, allowing the same logic to be used for any C object collection (as well as the facil.io objects).

---

### Ver. 0.5.10 (backported)

**Fix** (backported): (`facil` / `pubsub`) fixed an issue where cluster messages would be corrupted when passed in high succession. Credit to Dmitry Davydov (@haukot) for exposing this issue through the Iodine server implementation (the Ruby port).

It should be noted that this doesn't fix the core weakness related to large cluster or pub/sub messages, which is caused by a design weakness in the `pipe` implementation (in some kernels).

The only solution for large message corruption is to use the new pub/sub engine introduced in the facil.io 0.6.x release branch, which utilizes Unix Sockets instead of pipes.

### Ver. 0.5.9 (backported)

**Fix** (backported from 0.6.0): (`websocket_parser`) The websocket parser had a memory offset and alignment handling issue in it's unmasking (XOR) logic and the new memory alignment protection code. The issue would impact the parser in rare occasions when multiple messages where pipelined in the internal buffer and their length produced an odd alignment (the issue would occur with very fast clients, or a very stressed server).

### Ver. 0.5.8

**Fix**: (`defer`, `fiobj`) fix Linux compatibility concerns (when using GCC). Credit goes to @kotocom for opening issue #23.

### Ver. 0.5.7

**Fix**: (`defer`) fixes the non-debug version of the new (v.0.5.6) defer, which didn't define some debug macros.

**Updates**: minor updates to the boilerplate documentation and the "new application" creation process.

### Ver. 0.5.6 (yanked)

**Fix**: Added `cmake_minimum_required` and related CMake fixes to the CMake file and generator. Credit to David Morán (@david-moran) for [PR #22](https://github.com/boazsegev/facil.io/pull/22) fixing the CMakelist.txt.

**Compatibility**: (`websocket_parser`) removed unaligned memory access from the XOR logic in the parser, making it more compatible with older CPU systems that don't support unaligned memory access or 64 bit word lengths.

**Optimization**: (`defer`) rewrote the data structure to use a hybrid cyclic buffer and linked list for the task queue (instead of a simple linked list), optimizing locality and minimizing memory allocations.

**Misc**: minor updates and tweaks, such as adding the `fiobj_ary2prt` function for operations such as quick sort, updating some documentation etc'.

### Ver. 0.5.5

**Fix**: (`fiobj`) fixed an issue #21, where `gcc` would complain about overwriting the `fio_cstr_s` struct due to `const` members. Credit to @vit1251 for exposing this issue.

**Fix**: (`fiobj`) fixed NULL pointer testing for `fiobj_free(NULL)`.

**Compatibility**: (`gcc-6`) Fix some compatibility concerns with `gcc` version 6, as well as some warnings that were exposed when testing with `gcc`.

**Optimization**: (`fiobj`) optimized the JSON parsing memory allocations as well as fixed some of the function declarations to add the `const` keyword where relevant.

### Ver. 0.5.4

I've been making so many changes, it took me a while.

This version includes all the updates in the unreleased version 0.5.3 as well as some extra work.

The new HTTP/1.1 and Websocket parsers have been debugged and tested in the Iodine Ruby server, the dynamic type system (`fiobj_s`) will be updated to revision 2 in this release...

**Change/Update**: (`fiobj`) The dynamic type library was redesigned to make it extendable. This means that code that used type testing using a `switch` statement needs to be rewritten.

**Fix**: (`websocket`) issues with the new websocket parser were fixed. Credit to Tom Lahti (@uidzip) for exposing the issues.

### Ver. 0.5.3 (unreleased, included in 0.5.4)

**Change**: minor changes to the versioning scheme removed some version MACROS... this isn't API related, so I don't consider it a breaking change, but it might effect code that relied too much on internal workings. The only valid version macros are the `FACIL_VERSION_*` macros, in the `facil.h` header.

**Change**: (`http`) the HTTP/1.x parser was re-written and replaced. It should perform the same, while being easier to maintain. Also, the new parser could potentially be used to author an HTTP client.

**Change**: (`websocket`) the Websocket parser was re-written and replaced, decoupling the parser and message wrapper from the IO layer. Performance might slightly improve, but should mostly remain the same. The new code is easier to maintain and easier to port to other implementations. Also, the new parser supports a client mode (message masking).

**Fix**: (`websocket`) fix #16, where a client's first message could have been lost due to long `on_open` processing times. This was fixed by fragmenting the `upgrade` event into two events, adding the `facil_attach_locked` feature and attaching the new protocol before sending the response. Credit to @madsheep and @nilclass for exposing the issue and tracking it down to the `on_open` callbacks.

**Fix**: (`sock`) sockets created using the TCP/IP `sock` library now use `TCP_NODELAY` as the new default. This shouldn't be considered a breaking change as much as it should be considered a fix.

**Fix**: (`http1`) HTTP/1.x is now more fragmented, avoiding a `read` loop to allow for mid-stream / mid-processing protocol upgrades. This also fixes #16 at it's root (besides the improved `websocket` callback handling).

**Fix**: (`http1`) HTTP/1.x now correctly initializes the `udata` pointer to NULL fore each new request.

**Fix**: (`facil`) the `facil_run_every` function now correctly calls the `on_finish` callback when a timer initialization fails. This fixes a leak that could have occurred due to inconsistent API expectations. Workarounds written due to this issue should be removed.

**Fix**: (`facil`) connection timeout is now correctly ignored for timers.

**Fix**: (`defer`) a shutdown issue in `defer_perform_in_fork` was detected by @cdkrot and his fix was implemented.

**Fix**: (`evio`) fixed an issue where the evented IO library failed to reset the state indicator after `evio_close` was called, causing some functions to believe that events are still processed. Now the `evio_isactive` will correctly indicate that the evented IO is inactive after `evio_close` was called.

**Fix**: (`evio`) fixes an issue where `evio_add_timer` would fail with `EEXIST` instead of reporting success (this might be related to timer consolidation concerns in the Linux kernel).

**Fix**: (`evio`) better timer `fd` creation compatibility with different Linux kernels.

**Fix**: (documentation) credit to @cdkrot for reporting an outdated demo in the README.

**Fix**: (linking) added the missing `-lm` linker flag for `gcc`/Linux (I was using `clang`, which automatically links to the math library, so I didn't notice this).

**Portability**: added `extern "C"` directive for untested C++ support.

**Feature**: 🎉 added a CLI helper service, allowing easy parsing and publishing of possible command line arguments.

**Feature**: 🎉🎉 added a dynamic type library to `facil.io`'s core, making some common web related tasks easier to manage.

**Feature**: 🎉🎉🎉 added native JSON support. JSON strings can be converted to `fiobj_s *` objects and `fiobj_s *` objects can be rendered as JSON! I'm hoping to get it [benchmarked publicly](https://github.com/miloyip/nativejson-benchmark/pull/92).

### Ver. 0.5.2

**Change**: non-breaking changes to the folder structure are also reflected in the updated `makefile` and `.clang_complete`.

**Fix**: (`defer`) fixed `SIGTERM` handling (signal was mistakingly filtered away).

**Fix**: (`http_response`) fixed `http_response_sendfile2` where path concatenation occurred without a folder separator (`/`) and exclusively safe file paths were being ignored (the function assumed an unsafe path to be used, at least in part).

**Fix**: minor fixes and documentation.

**Fix / Feature**: (`facil`) sibling processes will now detect a sibling's death (caused by a crashed process) and shutdown.

**Feature**: @benjcal suggested the script used to create new applications. The current version is a stand-in draft used for testing.

**Feature**: temporary boiler plate code for a simple "hello world" HTTP application using the new application script (see the README). This is a temporary design to allow us to test the script's functionality and decide on the final boiler plate's design.

### Ver. 0.5.1

**Fix**: (`sock`) Fixed an issue where `sock_flush` would always invoke `sock_touch`, even if no data was actually sent on the wire.

**Fix**: (`sock`) fixed a possible issue with `sock_flush_strong` which might have caused the facil.io to hang.

**Fix**: (`Websocket`) fixed an issue with fragmented pipelined Websocket messages.

**Feature**: (`facil`) easily force an IO event, even if it did not occur, using `facil_force_event`.

### Ver. 0.5.0

**Braking changes**: (`pubsub`) The API was changed / updated, making `pubsub_engine_s` objects easier to author and allowing allocations to be avoided by utilizing two `void * udata` fields... Since this is a breaking change, and following semantic versioning, the minor version is updated. I do wish I could have delayed the version bump, as the roadmap ahead is long, but it is what it is.

**Braking changes**: (`facil`) Since the API is already changing a bit, I thought I'd clean it up a bit and have all the `on_X` flow events (`on_close`, `on_fail`, `on_start`...) share the same function signature where possible.

**Changes**: (`facil`) Minor changes to the `fio_cluster_*` API now use signed message types. All negative `msg_type` values are reserved for internal use.

**Fix**: plugging memory leaks while testing the system under very high stress.

**Fix**: (`pubsub`, `fio_dict`) Fixed glob pattern matching... I hope. It seems to work fine, but I'm not sure it the algorithm matches the Redis implementation which is the de-facto standard for channel pattern matching.

**Security**: (`http`) the HTTP parser now breaks pipelined HTTP requests into fragmented events, preventing an attacker from monopolizing requests through endless pipelining of requests that have a long processing time.

**Fix**: (`http`) `http_listen` will now always *copy* the string for the `public_folder`, allowing dynamic strings to be safely used.

**Fix**: (`http`) default error files weren't located due to missing `/` in name. Fixed by adjusting the requirement for the `/` to be more adaptive.

**Fix**: (`http`) dates were off by 1 day. Now fixed.

**Fix**: (`http1`) a minor issue in the `on_data` callback could have caused the parser to crash in rare cases of fragmented pipelined requests on slower connections. This is now fixed.

**Fix**?: (`http`) When decoding the path or a request, the `+` sign is now left unencoded (correct behavior), trusting in better clients in this great jungle.

**Fix**: (`facil`) `facil_defer` would leak memory if a connection was disconnected while a task was scheduled.

**Fix**: (`facil`) `facil_connect` now correctly calls the `on_fail` callback even on immediate failures (i.e. when the function call was missing a target address and port).

**Fix**: (`facil`) `facil_connect` can now be called before other socket events (protected form library initialization conflicts).

**Fix**: (`facil`) `facil_listen` will now always *copy* the string for the `port`, allowing dynamic strings to be safely used when `FACIL_PRINT_STATE` is set.

**Fix**: (`facil`) `facil_last_tick` would crash if called before the library was initialized during socket operations (`facil_listen`, `facil_attach`, etc')...  now `facil_last_tick` falls back to `time()` if nothing happened yet.

**Fix**: (`facil`) `.on_idle` now correctly checks for non networks events as well before the callback is called.

**Fix**: (`defer`) A large enough (or fast enough) thread pool in a forked process would complete the existing tasks before the active flag was set, causing the facil.io reactor to be stranded in an unscheduled mode, as if expecting to exit. This is now fixed by setting a temporary flag pointer for the forked children, preventing a premature task cleanup.

**Changes**: Major folder structure updates make development and support for CMake submodules easier. These changes should also make it easier to push PRs for by offering the `dev` folder for any localized testing prior to submitting the PR.

**Feature**: (`websockets`) The websocket pub/sub support is here - supporting protocol tasks as well as direct client publishsing (and autu text/binary detection)! There are limits and high memory costs related to channel names, since `pubsub` uses a trie for absolute channel matching (i.e. channel name length should be short, definitely less than 1024Bytes).

**Feature**: (`redis`) The websocket pub/sub support features a shiny new Redis engine to synchronize pub/sub across machines! ... I tested it as much as I could, but I know my tests are as buggy as my code, so please test before using.

**Feature**: (`facil_listen`, `http_listen`) supports an optional `on_finish_rw` callback to clean-up the `rw_udata` object.

**Feature**: (`pubsub`) channels now use the available `fio_dict_s` (trie) data store. The potential price of the larger data-structure is elevated by it's absolute protection against hash collisions. Also, I hope that since channels are more often searched than created, this should improve performance when searching for channels by both pattern and perfect match. I hope this combination of hash tables (for client lookup) and tries (for channel traversal) will provide the best balance between string matching, pattern matching, iterations and subscription management.

**Feature**: (`http`) `http_listen` now supports an `on_finish` callback.

**Feature**: (`http1`) HTTP/1.1 will, in some cases, search for available error files (i.e. "400.html") in the `public_folder` root, allowing for custom error messages.

**Feature**: CMake inclusion. Credit to @OwenDelahoy (PR#8).

> To use facil.io in a CMake build you may add it as a submodule to the project's repository.
>
>       git submodule add https://github.com/boazsegev/facil.io.git

> Then add the following line the project's `CMakeLists.txt`
>
>       add_subdirectory(facil.io)

**Optimize**: (`fio_hash_table`) optimize `fio_ht_s` bin memory allocations.

### Ver. 0.4.4

**Fix**: (`pubsub`) Fixed collisions between equal channel names on different engines, so that channels are only considered equal if they share the same name as well as the same engine (rather than only the same name)... actually, if they share the same channel name SipHash value XOR'd with the engine's memory location.

**Fix**: (`facil`) Fixed compiling error on older `gcc` v.4.8.4, discovered on Ubuntu trusty/64.

**Fix**: Fix enhanced CPU cycles introduced in the v.0.4.3 update. Now CPU cycles are lower and thread throttling handles empty queues more effectively.

**Performance**: (`pubsub`) now uses a hash-table storage for the channels, clients and patterns, making the duplicate review in `pubsub_subscribe` much faster, as well as improving large channel collection performance (nothing I can do about pattern pub/sub, though, as they still need to be matched using iterations, channel by channel and for every channel match).

**Feature**: (`http`) The `http_response_sendfile2` function will now test for a `gzip` encoded alternative when the client indicated support for the encoding. To provide a `gzip` alternative file, simply `gzip` the original file and place the `.gz` file in the original file's location.

**Folder Structure**: Updated the folder structure to reflect source code relation to the library. `core` being required files, `http` relating to `http` etc'.

### Ver. 0.4.3

**Fix**: Some killer error handling should now signal all the process group to exit.

**Fix**: (`sock`, `websocket`) `sock_buffer_send` wouldn't automatically schedule a socket buffer flush. This caused some websocket messages to stay in the unsent buffer until a new event would push them along. Now flushing is scheduled and messages are send immediately, regardless of size.

**Fix**: (`facil`) `facil_attach` now correctly calls the `on_close` callback in case of error.

**Fix**: (`facil`) `facil_protocol_try_lock` would return false errors, preventing external access to the internal protocol data... this is now fixed.

**Feature**: (`facil`) Experimental cluster mode messaging, allowing messages to be sent to all the cluster workers. A classic use-case would be a localized pub/sub websocket service that doesn't require a backend database for syncing a single machine... Oh wait, we've added that one too...

**Feature**: (`facil`) Experimental cluster wide pub/sub API with expendable engine support (i.e., I plan to add Redis as a possible engine for websocket pub/sub).

**Update**: (`http`) Updated the `http_listen` to accept the new `sock_rw_hook_set` and `rw_udata` options.

**Update**: (`sock`) Rewrote some of the error handling code. Will it change anything? only if there were issues I didn't know about. It mostly effects errno value availability, I think.

### Ver. 0.4.2

**Fix**: (`sock`) Fixed an issue with the `sendfile` implementation on macOS and BSD, where medium to large files wouldn't be sent correctly.

**Fix**: (`sock`) Fixed the `sock_rw_hook_set` implementation (would lock the wrong `fd`).

**Design**: (`facil`) Separated the Read/Write hooks from the protocol's `on_open` callback by adding a `set_rw_hook` callback, allowing the same protocol to be used either with or without Read/Write hooks (i.e., both HTTP and HTTPS can share the same `on_open` function).

**Fix**: (`evio`, `facil`) Closes the `evio` once facil.io finished running, presumably allowing facil.io to be reinitialized and run again.

**Fix**: (`defer`) return an error if `defer_perform_in_fork` is called from within a running defer-forked process.

**Fix**: (`sock`, `facil`, bscrypt) Add missing `static` keywords.

**Compatibility**: (bscrypt) Add an alternative `HAS_UNIX_FEATURES` test that fits older \*nix compilers.

---

### Ver. 0.4.1

**Fix**: (HTTP/1.1) fixed the default response `date` (should have been "now", but was initialized to 0 instead).

**Fix**: fixed thread throttling for better energy conservation.

**Fix**: fixed stream response logging.

**Compatibility**: (HTTP/1.1) Automatic `should_close` now checks for HTTP/1.0 clients to determine connection persistence.

**Compatibility**: (HTTP/1.1) Added spaces after header names, since some parsers don't seem to read the RFC.

**Fix/Compatibility**: compiling under Linux had been improved.

---

### Ver. 0.4.0

Updated core and design. New API. Minor possible fixes for HTTP pipelining and parsing.

# Historic Change log

The following is a historic change log, from before the `facil_` API.

---

Note: This change log is incomplete. I started it quite late, as interest in the libraries started to warrant better documentation of any changes made.

Although the libraries in this repo are designed to work together, they are also designed to work separately. Hence, the change logs for each library are managed separately. Here are the different libraries and changes:

* [Lib-React (`libreact`)](#lib-react) - The Reactor library.

* [Lib-Sock (`libsock`)](#lib-sock) - The socket helper library (development incomplete).

* [Lib-Async (`libasync`)](#lib-async) - The thread pool and tasking library.

* [Lib-Server (`libserver`)](#lib-server) - The server writing library.

* [MiniCrypt (`minicrypt`)](#minicrypt) - Common simple crypto library (development incomplete).

* [HTTP Protocol (`http`)](#http_protocol) - including request and response helpers, etc'.

* [Websocket extension (`websockets`)](#websocket_extension) - Websocket Protocol for the basic HTTP implementation provided.

## General notes and _future_ plans

Changes I plan to make in future versions:

* Implement a `Server.connect` for client connections and a Websocket client implementation.

* Implement Websocket writing using `libsock` packets instead of `malloc`.

* Remove / fix server task container pooling (`FDTask` and `GroupTask` pools).

## A note about version numbers

I attempt to follow semantic versioning, except that the libraries are still under pre-release development, so version numbers get updated only when a significant change occurs or API breaks.

Libraries with versions less then 0.1.0 have missing features (i.e. `mini-crypt` is missing almost everything except what little published functions it offers).

Minor bug fixes, implementation optimizations etc' might not prompt a change in version numbers (not even the really minor ones).

API breaking changes always cause version bumps (could be a tiny version bump for tiny API changes).

Git commits aren't automatically tested yet and they might introduce new issues or break existing code (I use Git also for backup purposes)...

... In other words, since these libraries are still in early development, test before adopting any updates.

## Lib-React

### V. 0.3.0

* Rewrite from core. The code is (I think) better organized.

*  Different API.

* The reactor is now stateless instead of an object. All state data (except the reactor's ID, which remains static throughout during it's existence), is managed by the OS implementation (`kqueue`/`epoll`).

* Callbacks are statically linked instead of dynamically assigned.

* Better integration with `libsock`.

* (optional) Handles `libsock`'s UUID instead of direct file descriptors, preventing file descriptor collisions.

### V. 0.2.2

* Fixed support for `libsock`, where the `sock_flush` wasn't automatically called due to inline function optimizations used by the compiler (and my errant code).

### V. 0.2.1

Baseline (changes not logged before this point in time).

## Lib-Sock

### V. 0.2.3 (next version number)

* Apple's `getrlimit` is broken, causing server capacity limits to be less than they could / should be.

### V. 0.2.2

* Fixed an issue introduced in `libsock` 0.2.1, where `sock_close` wouldn't close the socket even when all the data was sent.

### V. 0.2.1

* Larger user level buffer - increased from ~4Mb to ~16Mb.

* The system call to `write` will be deferred (asynchronous) when using `libasync`. This can be changed by updating the `SOCK_DELAY_WRITE` value in the `libsock.c` file.

    This will not prevent `sock_write` from emulating a blocking state while the user level buffer is full.

### V. 0.2.0

* Almost the same API. Notice the following: no initialization required; rw_hooks callbacks aren't protected by a lock (use your own thread protection code).

   There was an unknown issue with version 0.1.0 that caused large data sending to hang... tracking it proved harder then re-writing the whole logic, which was both easier and allowed for simplifying some of the code for better maintenance.

* `sock_checkout_packet` will now hang until a packet becomes available. Don't check out more then a single packet at a time and don't hold on to checked out packets, or you might find your threads waiting.

### V. 0.1.0

* Huge rewrite. Different API.

* Uses connection UUIDs instead of direct file descriptors, preventing file descriptor collisions. Note that the UUIDs aren't random and cannot be used to identify the connections across machines or processes.

* No global lock, spin-lock oriented design.

* Better (optional) integration with `libreact`.

### V. 0.0.6

* `libsock` experienced minor API changes, specifically to the `init_socklib` function (which now accepts 0 arguments).

* The `rw_hooks` now support a `flush` callback for hooks that keep an internal buffer. Implementing the `flush` callback will allow these callbacks to prevent a pre-mature closure of the socket stream and ensure that all the data will be sent.

### V. 0.0.5

* Added the client implementation (`sock_connect`).

* Rewrote the whole library to allow for a fixed user-land buffer limit. This means that instead of having buffer packets automatically allocated when more memory is required, the `sock_write(2)` function will hang and flush any pending socket buffers until packets become available.

* File sending is now offset based, so `fseek` data is ignored. This means that it would be possible to cache open `fd` files and send the same file descriptor to multiple clients.

### V. 0.0.4

* Fixed issues with non-system `sendfile` and with underused packet pool memory.

* Added the `.metadata.keep_open` flag, to allow file caching... however, keep in mind that the file offset for read/write is the file's `lseek` position and sending the same file to different sockets will create race conditions related to the file `lseek` position.

* Fix for epoll's on_ready not being sent (sock flush must raise the EAGAIN error, or the on_ready event will not get called). Kqueue is better since the `on_ready` refers to the buffer being clear instead of available (less events to copy the same amount of data, as each data write is optimal when enough data is available to be written).

* optional implementation of sendfile for Apple, BSD and Linux (BSD **not** tested).

* Misc. optimizations. i.e. Buffer packet size now increased to 64Kb, to fit Linux buffer allocation.

* File sending now supports file descriptors.

* TLC support replaced with a simplified read/write hook.

* Changed `struct SockWriteOpt` to a typedef `sock_write_info_s`.

### V. 0.0.3

* Changed `struct Packet` to a typedef `sock_packet_s`.

* fixed and issue where using `sock_write(2)` for big data chunks would cause errors when copying the data to the user buffer.

    it should be noted, for performance reasons, that it is better to send big data using external pointers (especially if the data is cashed) using the `sock_send_packet` function - for cached data, do not set the `packet->external` flag, so the data isn't freed after it was sent.

### V. 0.0.2

* fixed situations in which the `send_packet` might not close a file (if the packet buffer references a `FILE`) before returning an error.

* The use of `sock_free_packet` is now required for any unused Packet object pointers checked out using `sock_checkout_packet`.

    This requirement allows the pool management to minimize memory fragmentation for long running processes.

* `libsock` memory requirements are now higher, as the user land buffer's Packet memory pool is pre-allocated to minimize memory fragmentation.

* Corrected documentation mistakes, such as the one stating that the `sock_send_packet` function will not handle the Packet object's memory on error (it does handle the memory, **always**).

### V. 0.0.1

Baseline (changes not logged before this point in time).

## Lib-Async

### V. 0.4.0

* I rewrote (almost) everything.

* `libasync` now behaves as a global state machine. No more `async_p` objects.

* Uses (by default) `nanosleep` instead of pipes (you can revert back to pipes by setting a simple flag). This, so far, seems to provide better performance (at the expense of a slightly increased CPU load).

### V. 0.3.0

* Fixed task pool initialization to zero-out data that might cause segmentation faults.

* `libasync`'s task pool optimizations and limits were added to minimize memory fragmentation issues for long running processes.

Baseline (changes not logged before this point in time).

## Lib-Server

### V. 0.4.2 (next version number)

* Limited the number of threads (1023) and processes (127) that can be invoked without changing the library's code.

* Minor performance oriented changes.

* Fixed an issue where Websocket upgrade would allow code execution in parallel with `on_open` (protocol locking was fixed while switching the protocol).

* Added `server_each_unsafe` to iterate over all client connections to perform a task. The `unsafe` part in the name is very important - for example, memory could be deallocated during execution.

### V. 0.4.1

* Minor performance oriented changes.

* Shutdown process should now allow single threaded asynchronous (evented) task scheduling.

* Updating a socket's timeout settings automatically "touches" the socket (resets the timeout count).

### V. 0.4.0

* Rewrite from core. The code is more concise with less duplications.

* Different API.

* The server is now a global state machine instead of an object.

* Better integration with `libsock`.

* Handles `libsock`'s UUID instead of direct file descriptors, preventing file descriptor collisions and preventing long running tasks from writing to the wrong client (i.e., if file descriptor 6 got disconnected and someone else connected and receive file descriptor 6 to identify the socket).

* Better concurrency protection and protocol cleanup `on_close`. Now, deferred tasks (`server_task` / `server_each`), the `on_data` callback and even the `on_close` callback all run within a connection's "lock" (busy flag), limiting concurrency for a single connection to the `on_ready` and `ping` callbacks. No it is safe to free the protocol's memory during an `on_close` callback, as it is (almost) guarantied that no running tasks are using that memory (this assumes that `ping` and `on_ready` don't use any data placed protocol's memory).

### V. 0.3.5

* Moved the global server lock (the one protecting global server data integrity) from a mutex to a spin-lock. Considering API design changes that might allow avoiding a lock.

* File sending is now offset based, so `lseek` data is ignored. This means that it should be possible to cache open `fd` files and send the same file descriptor to multiple clients.

### V. 0.3.4

* Updated `sendfile` to only accept file descriptors (not `FILE *`). This is an optimization requirement.

### V. 0.3.3

* fixed situations in which the `sendfile` might not close the file before returning an error.

* There was a chance that the `on_data` callback might return after the connection was disconnected and a new connection was established for the same `fd`. This could have caused the `busy` flag to be cleared even if the new connection was actually busy. This potential issue had been fixed by checking the connection against the UUID counter before clearing the `busy` flag.

* reminder: The `Server.rw_hooks` feature is deprecated. Use `libsock`'s TLC (Transport Layer Callbacks) features instead.

### V. 0.3.2

Baseline (changes not logged before this point in time).

## MiniCrypt (development incomplete)

### V. 0.1.1

* added a "dirty" (and somewhat faster then libc) `gmtime` implementation that ignores localization.

Baseline (changes not logged before this point in time).

## HTTP Protocol

* Sep. 13, 2016: `ETag` support for the static file server, responding with 304 on valid `If-None-Match`.

* Sep. 13, 2016: Updated `HEAD` request handling for static files.

* Fixed pipelining... I think.

* Jun 26, 2016: Fixed logging for static file range requests.

* Jun 26, 2016: Moved URL decoding logic to the `HttpRequest` object.

* Jun 20, 2016: Added basic logging support.

* Jun 20, 2016: Added automatic `Content-Length` header constraints when setting status code to 1xx, 204 or 304.

* Jun 20, 2016: Nicer messages on startup.

* Jun 20, 2016: Updated for new `lib-server` and `libsock`.

* Jun 16, 2016: HttpResponse date handling now utilizes a faster (and dirtier) solution then the standard libc `gmtime_r` and `strftime` solutions.

* Jun 12, 2016: HTTP protocol and HttpResponse `sendfile` and `HttpResponse.sendfile` fixes and optimizations. Now file sending uses file descriptors instead of `FILE *`, avoiding the memory allocations related to `FILE *` data.

* Jun 12, 2016: HttpResponse copy optimizes the first header buffer packet to copy as much of the body as possible into the buffer packet, right after the headers.

* Jun 12, 2016: Optimized mime type search for static file service.

* Jun 9, 2016: Rewrote the HttpResponse implementation to leverage `libsock`'s direct user-land buffer packet injection, minimizing user land data-copying.

* Jun 9, 2016: rewrote the HTTP `sendfile` handling for public folder settings.

* Jun 9, 2016: Fixed an issue related to the new pooling scheme, where old data would persist in some pooled request objects.

* Jun 8, 2016: The HttpRequest object is now being pooled within the request library (not the HTTP protocol implementation) using Atomics (less mutex locking) and minimizing memory fragmentation by pre-initializing the buffer on first request (preventing memory allocated after the first request from getting "stuck behind" any of the pool members).

Jun 7, 2016: Baseline (changes not logged before this point in time).

## Websocket extension

* Resolved issue #6, Credit to @Filly for exposing the issue.

* Memory pool removed. Might be reinstated after patching it up, but when more tests were added, the memory pool failed them.

* Jan 12, 2017: Memory Performance.

     The Websocket connection Protocol now utilizes both a C level memory pool and a local thread storage for temporary data. This helps mitigate possible memory fragmentation issues related to long running processes and long-lived objects.

     In addition, the socket `read` buffer was moved from the protocol object to a local thread storage (assumes pthreads and not green threads). This minimizes the memory footprint for each connection (at the expense of memory locality) and should allow Iodine to support more concurrent connections using less system resources.

     Last, but not least, the default message buffer per connection starts at 4Kb instead of 16Kb (grows as needed, up to `Iodine::Rack.max_msg_size`), assuming smaller messages are the norm.

### Date 20160607

Baseline (changes not logged before this point in time).<|MERGE_RESOLUTION|>--- conflicted
+++ resolved
@@ -1,6 +1,5 @@
 # Change Log
 
-<<<<<<< HEAD
 ### v.0.8.0.beta1
 
 Major API changes.
@@ -22,11 +21,11 @@
     This update simplifies some behavior (some FIOBJ algorithms are now recursive), making FIOBJ nesting slightly more dangerous (could explode the stack). Nesting limits should be enforced.
 
     Also, this update **should** improve type recognition performance for primitive types (`true`, `false`, `null`, numbers, floats, Arrays, Strings and Hash Maps), increasing pointer tagging usage (at the expense of the number range that optimizes away memory allocation).
-=======
+
+
 ### v. 0.7.2
 
 **Fix**: (`http1`) fixes a race-condition between the `on_ready` and `on_data` events, that could result in the `on_data` event being called twice instead of once (only possible with some clients). On multi-threaded workers, this could result in the CPU spinning while the task lock remains busy. Credit to Néstor Coppi (@Shelvak) for exposing the issue and providing an example application with detailed reports. Issue #75.
->>>>>>> fe7574d7
 
 ### v. 0.7.1
 
